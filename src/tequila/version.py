--- conflicted
+++ resolved
@@ -1,6 +1,2 @@
-<<<<<<< HEAD
-__version__ = "1.9.2"
-=======
 __version__ = "1.9.9dev"
->>>>>>> fc339202
 __author__ = "Tequila Developers "