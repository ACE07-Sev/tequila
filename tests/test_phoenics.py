--- conflicted
+++ resolved
@@ -1,5 +1,6 @@
 import pytest, numpy
 import tequila as tq
+import multiprocessing as mp
 
 # Get QC backends for parametrized testing
 import select_backends
@@ -12,16 +13,9 @@
 def test_dependencies():
     assert 'phoenics' in tq.INSTALLED_OPTIMIZERS
 
-simulators=tq.INSTALLED_SIMULATORS
-if 'qibo' in simulators:
-    simulators.remove('qibo')
 
 @pytest.mark.skipif(condition=not has_phoenics, reason="you don't have phoenics")
-<<<<<<< HEAD
-@pytest.mark.parametrize("simulator", [numpy.random.choice(simulators)])
-=======
 @pytest.mark.parametrize("simulator", simulators)
->>>>>>> c5d5781b
 def test_execution(simulator):
     U = tq.gates.Rz(angle="a", target=0) \
         + tq.gates.X(target=2) \
@@ -38,11 +32,7 @@
 
 
 @pytest.mark.skipif(condition=not has_phoenics, reason="you don't have phoenics")
-<<<<<<< HEAD
-@pytest.mark.parametrize("simulator", [numpy.random.choice(simulators)])
-=======
 @pytest.mark.parametrize("simulator", samplers)
->>>>>>> c5d5781b
 def test_execution_shot(simulator):
     U = tq.gates.Rz(angle="a", target=0) \
         + tq.gates.X(target=2) \
@@ -59,11 +49,7 @@
 
 
 @pytest.mark.skipif(condition=not has_phoenics, reason="you don't have phoenics")
-<<<<<<< HEAD
-@pytest.mark.parametrize("simulator", [numpy.random.choice(simulators)])
-=======
 @pytest.mark.parametrize("simulator", simulators)
->>>>>>> c5d5781b
 def test_one_qubit_wfn(simulator):
     U = tq.gates.Trotterized(angles=["a"], steps=1, generators=[tq.paulis.Y(0)])
     H = tq.paulis.X(0)
@@ -73,11 +59,7 @@
 
 
 @pytest.mark.skipif(condition=not has_phoenics, reason="you don't have phoenics")
-<<<<<<< HEAD
-@pytest.mark.parametrize("simulator", [numpy.random.choice(simulators)])
-=======
 @pytest.mark.parametrize("simulator", samplers)
->>>>>>> c5d5781b
 def test_one_qubit_shot(simulator):
     U = tq.gates.Trotterized(angles=["a"], steps=1, generators=[tq.paulis.Y(0)])
     H = tq.paulis.X(0)
